// Copyright (c) 2020, Amazon.com, Inc.
//
// Licensed under the Apache License, Version 2.0 (the "License");
// you may not use this file except in compliance with the License.
// You may obtain a copy of the License at
//
//     http://www.apache.org/licenses/LICENSE-2.0
//
// Unless required by applicable law or agreed to in writing, software
// distributed under the License is distributed on an "AS IS" BASIS,
// WITHOUT WARRANTIES OR CONDITIONS OF ANY KIND, either express or implied.
// See the License for the specific language governing permissions and
// limitations under the License.

// Package internal ...
package internal

import (
	"context"
	"fmt"
	"io/ioutil"

	"github.com/awslabs/ssosync/internal/aws"
	"github.com/awslabs/ssosync/internal/config"
	"github.com/awslabs/ssosync/internal/google"
	"github.com/hashicorp/go-retryablehttp"

	log "github.com/sirupsen/logrus"
	admin "google.golang.org/api/admin/directory/v1"
)

// SyncGSuite is the interface for synchronizing users/groups
type SyncGSuite interface {
	SyncUsers(string) error
	SyncGroups(string) error
	SyncGroupsUsers(string) error
}

// SyncGSuite is an object type that will synchronize real users and groups
type syncGSuite struct {
	aws    aws.Client
	google google.Client
	cfg    *config.Config

	users map[string]*aws.User
}

// New will create a new SyncGSuite object
func New(cfg *config.Config, a aws.Client, g google.Client) SyncGSuite {
	return &syncGSuite{
		aws:    a,
		google: g,
		cfg:    cfg,
		users:  make(map[string]*aws.User),
	}
}

// SyncUsers will Sync Google Users to AWS SSO SCIM
// References:
// * https://developers.google.com/admin-sdk/directory/v1/guides/search-users
// query possible values:
// '' --> empty or not defined
//  name:'Jane'
//  email:admin*
//  isAdmin=true
//  manager='janesmith@example.com'
//  orgName=Engineering orgTitle:Manager
//  EmploymentData.projects:'GeneGnomes'
func (s *syncGSuite) SyncUsers(query string) error {
	log.Debug("get deleted users")
	deletedUsers, err := s.google.GetDeletedUsers()
	if err != nil {
		log.Warn("Error Getting Deleted Users")
		return err
	}

	for _, u := range deletedUsers {
		log.WithFields(log.Fields{
			"email": u.PrimaryEmail,
		}).Info("deleting google user")

		uu, err := s.aws.FindUserByEmail(u.PrimaryEmail)
		if err != aws.ErrUserNotFound && err != nil {
			log.WithFields(log.Fields{
				"email": u.PrimaryEmail,
			}).Warn("Error deleting google user")
			return err
		}

		if err == aws.ErrUserNotFound {
			log.WithFields(log.Fields{
				"email": u.PrimaryEmail,
			}).Debug("User already deleted")
			continue
		}

		if err := s.aws.DeleteUser(uu); err != nil {
			log.WithFields(log.Fields{
				"email": u.PrimaryEmail,
			}).Warn("Error deleting user")
			return err
		}
	}

	log.Debug("get active google users")
	googleUsers, err := s.google.GetUsers(query)
	if err != nil {
		return err
	}

	for _, u := range googleUsers {
		if s.ignoreUser(u.PrimaryEmail) {
			continue
		}

		ll := log.WithFields(log.Fields{
			"email": u.PrimaryEmail,
		})

		ll.Debug("finding user")
		uu, _ := s.aws.FindUserByEmail(u.PrimaryEmail)
		if uu != nil {
			s.users[uu.Username] = uu
			// Update the user when suspended state is changed
			if uu.Active == u.Suspended {
				log.Debug("Mismatch active/suspended, updating user")
				// create new user object and update the user
				_, err := s.aws.UpdateUser(aws.UpdateUser(
					uu.ID,
					u.Name.GivenName,
					u.Name.FamilyName,
					u.PrimaryEmail,
					!u.Suspended))
				if err != nil {
					return err
				}
			}
			continue
		}

		ll.Info("creating user")
		uu, err := s.aws.CreateUser(aws.NewUser(
			u.Name.GivenName,
			u.Name.FamilyName,
			u.PrimaryEmail,
			!u.Suspended))
		if err != nil {
			return err
		}

		s.users[uu.Username] = uu
	}

	return nil
}

// SyncGroups will sync groups from Google -> AWS SSO
// References:
// * https://developers.google.com/admin-sdk/directory/v1/guides/search-groups
// query possible values:
// '' --> empty or not defined
//  name='contact'
//  email:admin*
//  memberKey=user@company.com
//  name:contact* email:contact*
//  name:Admin* email:aws-*
//  email:aws-*
func (s *syncGSuite) SyncGroups(query string) error {

	log.WithField("query", query).Debug("get google groups")
	googleGroups, err := s.google.GetGroups(query)
	if err != nil {
		return err
	}

	correlatedGroups := make(map[string]*aws.Group)

	for _, g := range googleGroups {
		if s.ignoreGroup(g.Email) || !s.includeGroup(g.Email) {
			continue
		}

		log := log.WithFields(log.Fields{
			"group": g.Email,
		})

		log.Debug("Check group")
		var group *aws.Group

		gg, err := s.aws.FindGroupByDisplayName(g.Email)
		if err != nil && err != aws.ErrGroupNotFound {
			return err
		}

		if gg != nil {
			log.Debug("Found group")
			correlatedGroups[gg.DisplayName] = gg
			group = gg
		} else {
			log.Info("Creating group in AWS")
			newGroup, err := s.aws.CreateGroup(aws.NewGroup(g.Email))
			if err != nil {
				return err
			}
			correlatedGroups[newGroup.DisplayName] = newGroup
			group = newGroup
		}

		groupMembers, err := s.google.GetGroupMembers(g)
		if err != nil {
			return err
		}

		memberList := make(map[string]*admin.Member)

		log.Info("Start group user sync")

		for _, m := range groupMembers {
			if _, ok := s.users[m.Email]; ok {
				memberList[m.Email] = m
			}
		}

		for _, u := range s.users {
			log.WithField("user", u.Username).Debug("Checking user is in group already")
			b, err := s.aws.IsUserInGroup(u, group)
			if err != nil {
				return err
			}

			if _, ok := memberList[u.Username]; ok {
				if !b {
					log.WithField("user", u.Username).Info("Adding user to group")
					err := s.aws.AddUserToGroup(u, group)
					if err != nil {
						return err
					}
				}
			} else {
				if b {
					log.WithField("user", u.Username).Warn("Removing user from group")
					err := s.aws.RemoveUserFromGroup(u, group)
					if err != nil {
						return err
					}
				}
			}
		}
	}

	return nil
}

// SyncGroupsUsers will sync groups and its members from Google -> AWS SSO SCIM
// allowing filter groups base on google api filter query parameter
// References:
// * https://developers.google.com/admin-sdk/directory/v1/guides/search-groups
// query possible values:
// '' --> empty or not defined
//  name='contact'
//  email:admin*
//  memberKey=user@company.com
//  name:contact* email:contact*
//  name:Admin* email:aws-*
//  email:aws-*
// process workflow:
//  1) delete users in aws, these were deleted in google
//  2) update users in aws, these were updated in google
//  3) add users in aws, these were added in google
//  4) add groups in aws and add its members, these were added in google
//  5) validate equals aws an google groups members
//  6) delete groups in aws, these were deleted in google
func (s *syncGSuite) SyncGroupsUsers(query string) error {

	log.WithField("query", query).Info("get google groups")
	googleGroups, err := s.google.GetGroups(query)
	if err != nil {
		return err
	}

	// Filter groups
	filteredGoogleGroups := []*admin.Group{}
	for _, g := range googleGroups {

		// bacaudse is in flag --ignore-groups
		if s.ignoreGroup(g.Email) {
			log.WithField("group", g.Email).Warn("ignoring group, using --ignore-groups")
			continue
		}

		filteredGoogleGroups = append(filteredGoogleGroups, g)
	}
	googleGroups = filteredGoogleGroups

	log.Debug("preparing list of google users and then google groups and their members")
	googleUsers, googleGroupsUsers, err := s.getGoogleGroupsAndUsers(googleGroups)
	if err != nil {
		return err
	}

	log.Info("get existing aws groups")
	awsGroups, err := s.aws.GetGroups()
	if err != nil {
		log.Error("error getting aws groups")
		return err
	}

	log.Info("get existing aws users")
	awsUsers, err := s.aws.GetUsers()
	if err != nil {
		return err
	}

	log.Debug("preparing list of aws groups and their members")
	awsGroupsUsers, err := s.getAWSGroupsAndUsers(awsGroups, awsUsers)
	if err != nil {
		return err
	}

	// create list of changes by operations
	addAWSUsers, delAWSUsers, updateAWSUsers, _ := getUserOperations(awsUsers, googleUsers)
	addAWSGroups, delAWSGroups, equalAWSGroups := getGroupOperations(awsGroups, googleGroups)

	log.Info("syncing changes")
	// delete aws users (deleted in google)
	log.Debug("deleting aws users deleted in google")
	for _, awsUser := range delAWSUsers {

		log := log.WithFields(log.Fields{"user": awsUser.Username})

		log.Debug("finding user")
		awsUserFull, err := s.aws.FindUserByEmail(awsUser.Username)
		if err != nil {
			return err
		}

		log.Warn("deleting user")
		if err := s.aws.DeleteUser(awsUserFull); err != nil {
			log.Error("error deleting user")
			return err
		}
	}

	// update aws users (updated in google)
	log.Debug("updating aws users updated in google")
	for _, awsUser := range updateAWSUsers {

		log := log.WithFields(log.Fields{"user": awsUser.Username})

		log.Debug("finding user")
		awsUserFull, err := s.aws.FindUserByEmail(awsUser.Username)
		if err != nil {
			return err
		}

		log.Warn("updating user")
		_, err = s.aws.UpdateUser(awsUserFull)
		if err != nil {
			log.Error("error updating user")
			return err
		}
	}

	// add aws users (added in google)
	log.Debug("creating aws users added in google")
	for _, awsUser := range addAWSUsers {
		// Due to limits in users listing, the user may already exists
		// see https://docs.aws.amazon.com/singlesignon/latest/developerguide/listusers.html
		user, _ := s.aws.FindUserByEmail(awsUser.Username)
		if user == nil {
			log := log.WithFields(log.Fields{"user": awsUser.Username})

			log.Info("creating user")
			_, err := s.aws.CreateUser(awsUser)
			if err != nil {
				log.Error("error creating user")
				return err
			}
		}
	}

	// add aws groups (added in google)
	log.Debug("creating aws groups added in google")
	for _, awsGroup := range addAWSGroups {

		log := log.WithFields(log.Fields{"group": awsGroup.DisplayName})

		log.Info("creating group")
		awsGroupFull, err := s.aws.CreateGroup(awsGroup)
		if err != nil {
			log.Error("creating group")
			return err
		}

		// add members of the new group
		for _, googleUser := range googleGroupsUsers[awsGroup.DisplayName] {

			// equivalent aws user of google user on the fly
			log.Debug("finding user")
			awsUserFull, err := s.aws.FindUserByEmail(googleUser.PrimaryEmail)
			if err != nil {
				return err
			}

			log.WithField("user", awsUserFull.Username).Info("adding user to group")
			err = s.aws.AddUserToGroup(awsUserFull, awsGroupFull)
			if err != nil {
				return err
			}
		}
	}

	// list of users to to be removed in aws groups
	deleteUsersFromGroup, _ := getGroupUsersOperations(googleGroupsUsers, awsGroupsUsers)

	// validate groups members are equal in aws and google
	log.Debug("validating groups members, equals in aws and google")
	for _, awsGroup := range equalAWSGroups {

		// add members of the new group
		log := log.WithFields(log.Fields{"group": awsGroup.DisplayName})

		for _, googleUser := range googleGroupsUsers[awsGroup.DisplayName] {

			log.WithField("user", googleUser.PrimaryEmail).Debug("finding user")
			awsUserFull, err := s.aws.FindUserByEmail(googleUser.PrimaryEmail)
			if err != nil {
				return err
			}

			log.WithField("user", awsUserFull.Username).Debug("checking user is in group already")
			b, err := s.aws.IsUserInGroup(awsUserFull, awsGroup)
			if err != nil {
				return err
			}

			if !b {
				log.WithField("user", awsUserFull.Username).Info("adding user to group")
				err := s.aws.AddUserToGroup(awsUserFull, awsGroup)
				if err != nil {
					return err
				}
			}
		}

		for _, awsUser := range deleteUsersFromGroup[awsGroup.DisplayName] {
			log.WithField("user", awsUser.Username).Warn("removing user from group")
			err := s.aws.RemoveUserFromGroup(awsUser, awsGroup)
			if err != nil {
				return err
			}
		}
	}

	// delete aws groups (deleted in google)
	log.Debug("delete aws groups deleted in google")
	for _, awsGroup := range delAWSGroups {

		log := log.WithFields(log.Fields{"group": awsGroup.DisplayName})

		log.Debug("finding group")
		awsGroupFull, err := s.aws.FindGroupByDisplayName(awsGroup.DisplayName)
		if err != nil {
			return err
		}

		log.Warn("deleting group")
		err = s.aws.DeleteGroup(awsGroupFull)
		if err != nil {
			log.Error("deleting group")
			return err
		}
	}

	log.Info("sync completed")

	return nil
}

// getGoogleGroupsAndUsers return a list of google users members of googleGroups
// and a map of google groups and its users' list
func (s *syncGSuite) getGoogleGroupsAndUsers(googleGroups []*admin.Group) ([]*admin.User, map[string][]*admin.User, error) {
	gUsers := make([]*admin.User, 0)
	gGroupsUsers := make(map[string][]*admin.User)

	gUniqUsers := make(map[string]*admin.User)

	for _, g := range googleGroups {

		log := log.WithFields(log.Fields{"group": g.Name})

		if s.ignoreGroup(g.Email) {
			log.Debug("ignoring group")
			continue
		}

		log.Debug("get group members from google")
		groupMembers, err := s.google.GetGroupMembers(g)
		if err != nil {
			return nil, nil, err
		}

		log.Debug("get users")
		membersUsers := make([]*admin.User, 0)

		for _, m := range groupMembers {

			if s.ignoreUser(m.Email) {
				log.WithField("id", m.Email).Debug("ignoring user")
				continue
			}

			if m.Type == "GROUP" {
				log.WithField("id", m.Email).Debug("ignoring group address")
				continue
			}

			log.WithField("id", m.Email).Debug("get user")
			q := fmt.Sprintf("email:%s", m.Email)
			u, err := s.google.GetUsers(q) // TODO: implement GetUser(m.Email)
			if err != nil {
				return nil, nil, err
			}

<<<<<<< HEAD
			if len(u) == 0 {
				log.WithField("email", m.Email).Debug("Ignoring Unknown User")
				continue
			}

			membersUsers = append(membersUsers, u[0])

			_, ok := gUniqUsers[m.Email]
			if !ok {
				gUniqUsers[m.Email] = u[0]
=======
			if len(u) != 0 {
				membersUsers = append(membersUsers, u[0])
				_, ok := gUniqUsers[m.Email]
				if !ok {
					gUniqUsers[m.Email] = u[0]
				}
			} else {
				log.WithField("member", m.Email).Warn("ignoring group member because it is not a user, looks like a group inside the group")
>>>>>>> 33ab0ae1
			}

		}
		gGroupsUsers[g.Name] = membersUsers
	}

	for _, user := range gUniqUsers {
		gUsers = append(gUsers, user)
	}

	return gUsers, gGroupsUsers, nil
}

// getAWSGroupsAndUsers return a list of google users members of googleGroups
// and a map of google groups and its users' list
func (s *syncGSuite) getAWSGroupsAndUsers(awsGroups []*aws.Group, awsUsers []*aws.User) (map[string][]*aws.User, error) {
	awsGroupsUsers := make(map[string][]*aws.User)

	for _, awsGroup := range awsGroups {

		users := make([]*aws.User, 0)
		log := log.WithFields(log.Fields{"group": awsGroup.DisplayName})

		log.Debug("get group members from aws")
		// NOTE: AWS has not implemented yet some method to get the groups members https://docs.aws.amazon.com/singlesignon/latest/developerguide/listgroups.html
		// so, we need to check each user in each group which are too many unnecessary API calls
		for _, user := range awsUsers {

			log.Debug("checking if user is member of")
			found, err := s.aws.IsUserInGroup(user, awsGroup)
			if err != nil {
				return nil, err
			}
			if found {
				users = append(users, user)
			}
		}

		awsGroupsUsers[awsGroup.DisplayName] = users
	}
	return awsGroupsUsers, nil
}

// getGroupOperations returns the groups of AWS that must be added, deleted and are equals
func getGroupOperations(awsGroups []*aws.Group, googleGroups []*admin.Group) (add []*aws.Group, delete []*aws.Group, equals []*aws.Group) {

	awsMap := make(map[string]*aws.Group)
	googleMap := make(map[string]struct{})

	for _, awsGroup := range awsGroups {
		awsMap[awsGroup.DisplayName] = awsGroup
	}

	for _, gGroup := range googleGroups {
		googleMap[gGroup.Name] = struct{}{}
	}

	// AWS Groups found and not found in google
	for _, gGroup := range googleGroups {
		if _, found := awsMap[gGroup.Name]; found {
			equals = append(equals, awsMap[gGroup.Name])
		} else {
			add = append(add, aws.NewGroup(gGroup.Name))
		}
	}

	// Google Groups founds and not in aws
	for _, awsGroup := range awsGroups {
		if _, found := googleMap[awsGroup.DisplayName]; !found {
			delete = append(delete, aws.NewGroup(awsGroup.DisplayName))
		}
	}

	return add, delete, equals
}

// getUserOperations returns the users of AWS that must be added, deleted, updated and are equals
func getUserOperations(awsUsers []*aws.User, googleUsers []*admin.User) (add []*aws.User, delete []*aws.User, update []*aws.User, equals []*aws.User) {

	awsMap := make(map[string]*aws.User)
	googleMap := make(map[string]struct{})

	for _, awsUser := range awsUsers {
		awsMap[awsUser.Username] = awsUser
	}

	for _, gUser := range googleUsers {
		googleMap[gUser.PrimaryEmail] = struct{}{}
	}

	// AWS Users found and not found in google
	for _, gUser := range googleUsers {
		if awsUser, found := awsMap[gUser.PrimaryEmail]; found {
			if awsUser.Active == gUser.Suspended ||
				awsUser.Name.GivenName != gUser.Name.GivenName ||
				awsUser.Name.FamilyName != gUser.Name.FamilyName {
				update = append(update, aws.NewUser(gUser.Name.GivenName, gUser.Name.FamilyName, gUser.PrimaryEmail, !gUser.Suspended))
			} else {
				equals = append(equals, awsUser)
			}
		} else {
			add = append(add, aws.NewUser(gUser.Name.GivenName, gUser.Name.FamilyName, gUser.PrimaryEmail, !gUser.Suspended))
		}
	}

	// Google Users founds and not in aws
	for _, awsUser := range awsUsers {
		if _, found := googleMap[awsUser.Username]; !found {
			delete = append(delete, aws.NewUser(awsUser.Name.GivenName, awsUser.Name.FamilyName, awsUser.Username, awsUser.Active))
		}
	}

	return add, delete, update, equals
}

// groupUsersOperations returns the groups and its users of AWS that must be delete from these groups and what are equals
func getGroupUsersOperations(gGroupsUsers map[string][]*admin.User, awsGroupsUsers map[string][]*aws.User) (delete map[string][]*aws.User, equals map[string][]*aws.User) {

	mbG := make(map[string]map[string]struct{})

	// get user in google groups that are in aws groups and
	// users in aws groups that aren't in google groups
	for gGroupName, gGroupUsers := range gGroupsUsers {
		mbG[gGroupName] = make(map[string]struct{})
		for _, gUser := range gGroupUsers {
			mbG[gGroupName][gUser.PrimaryEmail] = struct{}{}
		}
	}

	delete = make(map[string][]*aws.User)
	equals = make(map[string][]*aws.User)
	for awsGroupName, awsGroupUsers := range awsGroupsUsers {
		for _, awsUser := range awsGroupUsers {
			// users that exist in aws groups but doesn't in google groups
			if _, found := mbG[awsGroupName][awsUser.Username]; found {
				equals[awsGroupName] = append(equals[awsGroupName], awsUser)
			} else {
				delete[awsGroupName] = append(delete[awsGroupName], awsUser)
			}
		}
	}

	return
}

// DoSync will create a logger and run the sync with the paths
// given to do the sync.
func DoSync(ctx context.Context, cfg *config.Config) error {
	log.Info("Syncing AWS users and groups from Google Workspace SAML Application")

	creds := []byte(cfg.GoogleCredentials)

	if !cfg.IsLambda {
		b, err := ioutil.ReadFile(cfg.GoogleCredentials)
		if err != nil {
			return err
		}
		creds = b
	}

	// create a http client with retry and backoff capabilities
	retryClient := retryablehttp.NewClient()

	// https://github.com/hashicorp/go-retryablehttp/issues/6
	if cfg.Debug {
		retryClient.Logger = log.StandardLogger()
	} else {
		retryClient.Logger = nil
	}

	httpClient := retryClient.StandardClient()

	googleClient, err := google.NewClient(ctx, cfg.GoogleAdmin, creds, cfg.GoogleCustomerId)
	if err != nil {
		return err
	}

	awsClient, err := aws.NewClient(
		httpClient,
		&aws.Config{
			Endpoint: cfg.SCIMEndpoint,
			Token:    cfg.SCIMAccessToken,
		})
	if err != nil {
		return err
	}

	c := New(cfg, awsClient, googleClient)

	log.WithField("sync_method", cfg.SyncMethod).Info("syncing")
	if cfg.SyncMethod == config.DefaultSyncMethod {
		err = c.SyncGroupsUsers(cfg.GroupMatch)
		if err != nil {
			return err
		}
	} else {
		err = c.SyncUsers(cfg.UserMatch)
		if err != nil {
			return err
		}

		err = c.SyncGroups(cfg.GroupMatch)
		if err != nil {
			return err
		}
	}

	return nil
}

func (s *syncGSuite) ignoreUser(name string) bool {
	for _, u := range s.cfg.IgnoreUsers {
		if u == name {
			return true
		}
	}

	return false
}

func (s *syncGSuite) ignoreGroup(name string) bool {
	for _, g := range s.cfg.IgnoreGroups {
		if g == name {
			return true
		}
	}

	return false
}

func (s *syncGSuite) includeGroup(name string) bool {
	for _, g := range s.cfg.IncludeGroups {
		if g == name {
			return true
		}
	}

	return false
}<|MERGE_RESOLUTION|>--- conflicted
+++ resolved
@@ -522,9 +522,8 @@
 				return nil, nil, err
 			}
 
-<<<<<<< HEAD
 			if len(u) == 0 {
-				log.WithField("email", m.Email).Debug("Ignoring Unknown User")
+				log.WithField("email", m.Email).Warn("ignoring group member because it is not a user, looks like a group inside the group")
 				continue
 			}
 
@@ -533,18 +532,7 @@
 			_, ok := gUniqUsers[m.Email]
 			if !ok {
 				gUniqUsers[m.Email] = u[0]
-=======
-			if len(u) != 0 {
-				membersUsers = append(membersUsers, u[0])
-				_, ok := gUniqUsers[m.Email]
-				if !ok {
-					gUniqUsers[m.Email] = u[0]
-				}
-			} else {
-				log.WithField("member", m.Email).Warn("ignoring group member because it is not a user, looks like a group inside the group")
->>>>>>> 33ab0ae1
-			}
-
+			}
 		}
 		gGroupsUsers[g.Name] = membersUsers
 	}
