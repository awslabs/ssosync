// Copyright (c) 2020, Amazon.com, Inc.
//
// Licensed under the Apache License, Version 2.0 (the "License");
// you may not use this file except in compliance with the License.
// You may obtain a copy of the License at
//
//     http://www.apache.org/licenses/LICENSE-2.0
//
// Unless required by applicable law or agreed to in writing, software
// distributed under the License is distributed on an "AS IS" BASIS,
// WITHOUT WARRANTIES OR CONDITIONS OF ANY KIND, either express or implied.
// See the License for the specific language governing permissions and
// limitations under the License.

// Package google ...
package google

import (
	"context"
	"strings"
	"errors"

	"golang.org/x/oauth2/google"
	admin "google.golang.org/api/admin/directory/v1"
	"google.golang.org/api/option"
)

// Client is the Interface for the Client
type Client interface {
	GetUsers(string) ([]*admin.User, error)
	GetDeletedUsers() ([]*admin.User, error)
	GetGroups(string) ([]*admin.Group, error)
	GetGroupMembers(*admin.Group) ([]*admin.Member, error)
}

type client struct {
	ctx        context.Context
	service    *admin.Service
	customerId string
}

// NewClient creates a new client for Google's Admin API
func NewClient(ctx context.Context, customerId string, serviceAccountKey []byte) (Client, error) {
	// config, err := google.JWTConfigFromJSON(serviceAccountKey, admin.AdminDirectoryGroupReadonlyScope,
	// 	admin.AdminDirectoryGroupMemberReadonlyScope,
	// 	admin.AdminDirectoryUserReadonlyScope)

	ts, err := google.JWTAccessTokenSourceWithScope(serviceAccountKey,
		admin.AdminDirectoryGroupReadonlyScope,
		admin.AdminDirectoryGroupMemberReadonlyScope,
		admin.AdminDirectoryUserReadonlyScope)

	if err != nil {
		return nil, err
	}

	//config.Subject = adminEmail

	//ts := config.TokenSource(ctx)

	srv, err := admin.NewService(ctx, option.WithTokenSource(ts))
	if err != nil {
		return nil, err
	}

	return &client{
		ctx:        ctx,
		service:    srv,
		customerId: customerId,
	}, nil
}

// GetDeletedUsers will get the deleted users from the Google's Admin API.
func (c *client) GetDeletedUsers() ([]*admin.User, error) {
	u := make([]*admin.User, 0)
	err := c.service.Users.List().Customer(c.customerId).ShowDeleted("true").Pages(c.ctx, func(users *admin.Users) error {
		u = append(u, users.Users...)
		return nil
	})

	return u, err
}

// GetGroupMembers will get the members of the group specified
func (c *client) GetGroupMembers(g *admin.Group) ([]*admin.Member, error) {
	m := make([]*admin.Member, 0)
	err := c.service.Members.List(g.Id).Pages(context.TODO(), func(members *admin.Members) error {
		m = append(m, members.Members...)
		return nil
	})

	return m, err
}

// GetUsers will get the users from Google's Admin API
// using the Method: users.list with parameter "query"
// References:
// * https://developers.google.com/admin-sdk/directory/reference/rest/v1/users/list
// * https://developers.google.com/admin-sdk/directory/v1/guides/search-users
// query possible values:
// '' --> empty or not defined
//  name:'Jane'
//  email:admin*
//  isAdmin=true
//  manager='janesmith@example.com'
//  orgName=Engineering orgTitle:Manager
//  EmploymentData.projects:'GeneGnomes'
func (c *client) GetUsers(query string) ([]*admin.User, error) {
	u := make([]*admin.User, 0)
	var err error

	// If we have an empty query, return nothing.
	if query == "" {
		return u, err
	}

	// If we have wildcard then fetch all users
	if query  == "*" {
                err = c.service.Users.List().Customer(c.customerId).Pages(c.ctx, func(users *admin.Users) error {
                        u = append(u, users.Users...)
                        return nil
                })
        } else {

	        // The Google api doesn't support multi-part queries, but we do so we need to split into an array of query strings
		queries := strings.Split(query, ",")

		// Then call the api one query at a time, appending to our list
		for _, subQuery := range queries {
			err = c.service.Users.List().Query(subQuery).Customer("my_customer").Pages(c.ctx, func(users *admin.Users) error {
				u = append(u, users.Users...)
				return nil
			})
		}
	}

<<<<<<< HEAD
	// Then call the api one query at a time, appending to our list
	for _, subQuery := range queries {
		err = c.service.Users.List().Query(subQuery).Customer(c.customerId).Pages(c.ctx, func(users *admin.Users) error {
			u = append(u, users.Users...)
			return nil
		})
=======
	// some people prefer to go by a mononym
	// Google directory will accept a 'zero width space' for an empty name but will not accept a 'space'
	// but
	// Identity Store will accept and a 'space' for an empty name but not a 'zero width space'
	// So we need to replace any 'zero width space' strings with a single 'space' to allow comparison and sync
	for _, user := range u {
		user.Name.GivenName = strings.Replace(user.Name.GivenName, string('\u200B'), " ", -1)
        	user.Name.FamilyName = strings.Replace(user.Name.FamilyName, string('\u200B'), " ", -1)
>>>>>>> 72e2724d
	}

	// Check we've got some users otherwise something is wrong.
        if len(u) == 0 {
                return u, errors.New("google api returned 0 users?")
        } 
	return u, err


}

// GetGroups will get the groups from Google's Admin API
// using the Method: groups.list with parameter "query"
// References:
// * https://developers.google.com/admin-sdk/directory/reference/rest/v1/groups/list
// * https://developers.google.com/admin-sdk/directory/v1/guides/search-groups
// query possible values:
// '' --> empty or not defined
//  name='contact'
//  email:admin*
//  memberKey=user@company.com
//  name:contact* email:contact*
//  name:Admin* email:aws-*
//  email:aws-*
func (c *client) GetGroups(query string) ([]*admin.Group, error) {
	g := make([]*admin.Group, 0)
	var err error

        // If we have an empty query, then we are not looking for groups
        if query  == "" {
                return g, err
        }

        // If we have wildcard then fetch all groups
        if query  == "*" {
		err = c.service.Groups.List().Customer(c.customerId).Pages(context.TODO(), func(groups *admin.Groups) error {
                        g = append(g, groups.Groups...)
                        return nil
                })
		return g, err
	}

      	// The Google api doesn't support multi-part queries, but we do so we need to split into an array of query strings
       	queries := strings.Split(query, ",")

<<<<<<< HEAD
        // Then call the api one query at a time, appending to our list
        for _, subQuery := range queries {
		err = c.service.Groups.List().Customer(c.customerId).Query(subQuery).Pages(context.TODO(), func(groups *admin.Groups) error {
=======
       	// Then call the api one query at a time, appending to our list
       	for _, subQuery := range queries {
		err = c.service.Groups.List().Customer("my_customer").Query(subQuery).Pages(context.TODO(), func(groups *admin.Groups) error {
>>>>>>> 72e2724d
			g = append(g, groups.Groups...)
			return nil
		})
	}

	// Check we've got some users otherwise something is wrong.
	if len(g) == 0 {
		return g, errors.New("google api return 0 groups?")
	}
	return g, err
}<|MERGE_RESOLUTION|>--- conflicted
+++ resolved
@@ -125,23 +125,14 @@
 	        // The Google api doesn't support multi-part queries, but we do so we need to split into an array of query strings
 		queries := strings.Split(query, ",")
 
-		// Then call the api one query at a time, appending to our list
-		for _, subQuery := range queries {
-			err = c.service.Users.List().Query(subQuery).Customer("my_customer").Pages(c.ctx, func(users *admin.Users) error {
-				u = append(u, users.Users...)
-				return nil
-			})
-		}
-	}
-
-<<<<<<< HEAD
 	// Then call the api one query at a time, appending to our list
 	for _, subQuery := range queries {
 		err = c.service.Users.List().Query(subQuery).Customer(c.customerId).Pages(c.ctx, func(users *admin.Users) error {
 			u = append(u, users.Users...)
 			return nil
 		})
-=======
+	}
+
 	// some people prefer to go by a mononym
 	// Google directory will accept a 'zero width space' for an empty name but will not accept a 'space'
 	// but
@@ -150,7 +141,6 @@
 	for _, user := range u {
 		user.Name.GivenName = strings.Replace(user.Name.GivenName, string('\u200B'), " ", -1)
         	user.Name.FamilyName = strings.Replace(user.Name.FamilyName, string('\u200B'), " ", -1)
->>>>>>> 72e2724d
 	}
 
 	// Check we've got some users otherwise something is wrong.
@@ -196,15 +186,9 @@
       	// The Google api doesn't support multi-part queries, but we do so we need to split into an array of query strings
        	queries := strings.Split(query, ",")
 
-<<<<<<< HEAD
         // Then call the api one query at a time, appending to our list
         for _, subQuery := range queries {
 		err = c.service.Groups.List().Customer(c.customerId).Query(subQuery).Pages(context.TODO(), func(groups *admin.Groups) error {
-=======
-       	// Then call the api one query at a time, appending to our list
-       	for _, subQuery := range queries {
-		err = c.service.Groups.List().Customer("my_customer").Query(subQuery).Pages(context.TODO(), func(groups *admin.Groups) error {
->>>>>>> 72e2724d
 			g = append(g, groups.Groups...)
 			return nil
 		})
