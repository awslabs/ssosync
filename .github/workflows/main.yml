
# .github/workflows/main.yaml
name: main

on:
  push:
    branches:
    - master
    - release/*
  pull_request:
    branches:
    - master

jobs:
  test:
    runs-on: ubuntu-latest
    steps:
      - name: Check out code into the Go module directory
        uses: actions/checkout@v3

      - name: Setup go
        uses: actions/setup-go@v4
        with:
<<<<<<< HEAD
          go-version: '1.19.x'
=======
          go-version: '1.20.x'
>>>>>>> 014accfc

      - name: Install staticcheck
        run: go install honnef.co/go/tools/cmd/staticcheck@latest

      - name: Run staticcheck
        run: staticcheck ./...

      - name: Install golint
        run: go install golang.org/x/lint/golint@latest

      - name: Run golint
        run: golint ./...
      
      - name: Run Tests
        run: go test -cover -p 1 -race -v ./...<|MERGE_RESOLUTION|>--- conflicted
+++ resolved
@@ -21,11 +21,7 @@
       - name: Setup go
         uses: actions/setup-go@v4
         with:
-<<<<<<< HEAD
-          go-version: '1.19.x'
-=======
           go-version: '1.20.x'
->>>>>>> 014accfc
 
       - name: Install staticcheck
         run: go install honnef.co/go/tools/cmd/staticcheck@latest
